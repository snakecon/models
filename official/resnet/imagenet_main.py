--- conflicted
+++ resolved
@@ -36,10 +36,6 @@
 }
 
 _NUM_TRAIN_FILES = 1024
-<<<<<<< HEAD
-
-=======
->>>>>>> 2ea91716
 _SHUFFLE_BUFFER = 1500
 
 
@@ -101,35 +97,6 @@
   return image, tf.one_hot(label, _NUM_CLASSES)
 
 
-<<<<<<< HEAD
-def input_fn(is_training, data_dir, batch_size, num_epochs=1, parallel_calls=1):
-  """Input function which provides batches for train or eval.
-
-  Args:
-    is_training: A boolean denoting whether the input is for training.
-    data_dir: The directory containing the input data.
-    batch_size: The number of samples per batch.
-    num_epochs: The number of epochs to repeat the dataset.
-    parallel_calls: The nunber of records that will be processed in parallel.
-      This can be optimized per data set but for generally homogeneous data
-      sets, should be approximately the number of available CPU cores.
-
-  Returns:
-    A tuple of images and labels.
-  """
-  filenames = get_filenames(is_training, data_dir)
-  dataset = tf.data.Dataset.from_tensor_slices(filenames)
-
-  if is_training:
-    # Shuffle the input files
-    dataset = dataset.shuffle(buffer_size=_NUM_TRAIN_FILES)
-
-  # Convert to individual records
-  dataset = dataset.flat_map(tf.data.TFRecordDataset)
-
-  return resnet.process_record_dataset(dataset, is_training, batch_size,
-      _SHUFFLE_BUFFER, parse_record, num_epochs, parallel_calls)
-=======
 def input_fn(is_training, data_dir, batch_size, num_epochs=1,
              num_parallel_calls=1):
   """Input function which provides batches for train or eval.
@@ -157,7 +124,6 @@
 
   return resnet.process_record_dataset(dataset, is_training, batch_size,
       _SHUFFLE_BUFFER, parse_record, num_epochs, num_parallel_calls)
->>>>>>> 2ea91716
 
 
 ###############################################################################
